--- conflicted
+++ resolved
@@ -68,7 +68,13 @@
     specify { expect { subject.filter_mode(:or) }.not_to change { subject.criteria.options } }
   end
 
-<<<<<<< HEAD
+  describe '#post_filter_mode' do
+    specify { subject.post_filter_mode(:or).should be_a described_class }
+    specify { subject.post_filter_mode(:or).should_not == subject }
+    specify { subject.post_filter_mode(:or).criteria.options.should include(post_filter_mode: :or) }
+    specify { expect { subject.post_filter_mode(:or) }.not_to change { subject.criteria.options } }
+  end
+
   describe '#boost_mode' do
     specify { subject.boost_mode(:replace).should be_a described_class }
     specify { subject.boost_mode(:replace).should_not == subject }
@@ -81,13 +87,6 @@
     specify { subject.score_mode(:first).should_not == subject }
     specify { subject.score_mode(:first).criteria.options.should include(score_mode: :first) }
     specify { expect { subject.score_mode(:first) }.not_to change { subject.criteria.options } }
-=======
-  describe '#post_filter_mode' do
-    specify { subject.post_filter_mode(:or).should be_a described_class }
-    specify { subject.post_filter_mode(:or).should_not == subject }
-    specify { subject.post_filter_mode(:or).criteria.options.should include(post_filter_mode: :or) }
-    specify { expect { subject.post_filter_mode(:or) }.not_to change { subject.criteria.options } }
->>>>>>> bee1de3f
   end
 
   describe '#limit' do
